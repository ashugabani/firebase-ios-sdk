--- conflicted
+++ resolved
@@ -124,15 +124,11 @@
   return true;
 }
 
-<<<<<<< HEAD
 absl::optional<model::FieldIndex> TargetIndexMatcher::BuildTargetIndex() {
   if (HasMultipleInequality()) {
     return {};
   }
 
-=======
-model::FieldIndex TargetIndexMatcher::BuildTargetIndex() const {
->>>>>>> 2edb91c6
   // We want to make sure only one segment created for one field. For example,
   // in case like a == 3 and a > 2, Index: {a ASCENDING} will only be created
   // once.
