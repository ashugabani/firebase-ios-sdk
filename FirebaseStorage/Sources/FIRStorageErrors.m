// Copyright 2017 Google
//
// Licensed under the Apache License, Version 2.0 (the "License");
// you may not use this file except in compliance with the License.
// You may obtain a copy of the License at
//
//      http://www.apache.org/licenses/LICENSE-2.0
//
// Unless required by applicable law or agreed to in writing, software
// distributed under the License is distributed on an "AS IS" BASIS,
// WITHOUT WARRANTIES OR CONDITIONS OF ANY KIND, either express or implied.
// See the License for the specific language governing permissions and
// limitations under the License.

#import "FirebaseStorage/Sources/FIRStorageErrors.h"

#import "FirebaseStorage/Sources/Public/FirebaseStorage/FIRStorageReference.h"

#import "FirebaseStorage/Sources/FIRStorageConstants_Private.h"
#import "FirebaseStorage/Sources/FIRStorageReference_Private.h"

@implementation FIRStorageErrors

+ (NSError *)errorWithCode:(FIRIMPLStorageErrorCode)code {
  return [FIRStorageErrors errorWithCode:code infoDictionary:nil];
}

+ (NSError *)errorWithCode:(FIRIMPLStorageErrorCode)code
            infoDictionary:(nullable NSDictionary *)dictionary {
  NSMutableDictionary *errorDictionary;
  if (dictionary) {
    errorDictionary = [dictionary mutableCopy];
  } else {
    errorDictionary = [[NSMutableDictionary alloc] init];
  }

  NSString *errorMessage;
  switch (code) {
    case FIRIMPLStorageErrorCodeObjectNotFound:
      errorMessage =
          [NSString stringWithFormat:@"Object %@ does not exist.", errorDictionary[@"object"]];
      break;

    case FIRIMPLStorageErrorCodeBucketNotFound:
      errorMessage =
          [NSString stringWithFormat:@"Bucket %@ does not exist.", errorDictionary[@"bucket"]];
      break;

    case FIRIMPLStorageErrorCodeProjectNotFound:
      errorMessage =
          [NSString stringWithFormat:@"Project %@ does not exist.", errorDictionary[@"project"]];
      break;

    case FIRIMPLStorageErrorCodeQuotaExceeded: {
      NSString *const kQuotaExceededFormat =
          @"Quota for bucket %@ exceeded, please view quota on firebase.google.com.";
      errorMessage = [NSString stringWithFormat:kQuotaExceededFormat, errorDictionary[@"bucket"]];
      break;
    }

    case FIRIMPLStorageErrorCodeDownloadSizeExceeded: {
      int64_t total = [errorDictionary[@"totalSize"] longLongValue];
      int64_t size = [errorDictionary[@"maxAllowedSize"] longLongValue];
      NSString *totalString = total ? @(total).stringValue : @"unknown";
      NSString *sizeString = total ? @(size).stringValue : @"unknown";
      NSString *const kSizeExceededErrorFormat =
          @"Attempted to download object with size of %@ bytes, "
          @"which exceeds the maximum size of %@ bytes. "
          @"Consider raising the maximum download size, or using "
          @"[FIRIMPLStorageReference writeToFile:]";
      errorMessage = [NSString stringWithFormat:kSizeExceededErrorFormat, totalString, sizeString];
      break;
    }

    case FIRIMPLStorageErrorCodeUnauthenticated:
      errorMessage = @"User is not authenticated, please authenticate using Firebase "
                     @"Authentication and try again.";
      break;

    case FIRIMPLStorageErrorCodeUnauthorized: {
      NSString *bucket = errorDictionary[@"bucket"];
      NSString *object = errorDictionary[@"object"];
      NSString *const kUnauthorizedFormat = @"User does not have permission to access gs://%@/%@.";
      errorMessage = [NSString stringWithFormat:kUnauthorizedFormat, bucket, object];
      break;
    }

    case FIRIMPLStorageErrorCodeRetryLimitExceeded:
      errorMessage = @"Max retry time for operation exceeded, please try again.";
      break;

    case FIRIMPLStorageErrorCodeNonMatchingChecksum: {
      // TODO: replace with actual checksum strings when we choose to implement.
      NSString *const kChecksumFailedErrorFormat =
          @"Uploaded/downloaded object %@ has checksum: %@ "
          @"which does not match server checksum: %@. Please retry the upload/download.";
      errorMessage = [NSString stringWithFormat:kChecksumFailedErrorFormat, @"object",
                                                @"client checksum", @"server checksum"];
      break;
    }

    case FIRIMPLStorageErrorCodeCancelled:
      errorMessage = @"User cancelled the upload/download.";
      break;

    case FIRIMPLStorageErrorCodeUnknown:
      /* Fall through to default case for unknown errors */

    default:
      errorMessage = @"An unknown error occurred, please check the server response.";
      break;
  }

  errorDictionary[NSLocalizedDescriptionKey] = errorMessage;

  NSError *err = [NSError errorWithDomain:FIRStorageErrorDomainInternal
                                     code:code
                                 userInfo:errorDictionary];
  return err;
}

+ (nullable NSError *)errorWithServerError:(nullable NSError *)error
                                 reference:(nullable FIRIMPLStorageReference *)reference {
  if (error == nil) {
    return nil;
  }

  FIRIMPLStorageErrorCode errorCode;
  switch (error.code) {
    case 400:
      errorCode = FIRIMPLStorageErrorCodeUnknown;
      break;

    case 401:
      errorCode = FIRIMPLStorageErrorCodeUnauthenticated;
      break;

    case 402:
      errorCode = FIRIMPLStorageErrorCodeQuotaExceeded;
      break;

    case 403:
      errorCode = FIRIMPLStorageErrorCodeUnauthorized;
      break;

    case 404:
      errorCode = FIRIMPLStorageErrorCodeObjectNotFound;
      break;

    default:
      errorCode = FIRIMPLStorageErrorCodeUnknown;
      break;
  }

  NSMutableDictionary *errorDictionary =
      [[[NSDictionary alloc] initWithDictionary:error.userInfo] mutableCopy];
  errorDictionary[kFIRStorageResponseErrorDomain] = error.domain;
  errorDictionary[kFIRStorageResponseErrorCode] = @(error.code);

  // Turn raw response into a string
  NSData *responseData = errorDictionary[@"data"];
  if (responseData) {
    NSString *errorString = [[NSString alloc] initWithData:responseData
                                                  encoding:NSUTF8StringEncoding];
    errorDictionary[kFIRStorageResponseBody] = errorString ?: @"No Response from Server.";
  }

  errorDictionary[@"bucket"] = reference.path.bucket;
  errorDictionary[@"object"] = reference.path.object;

  NSError *clientError = [FIRStorageErrors errorWithCode:errorCode infoDictionary:errorDictionary];
  return clientError;
}

+ (NSError *)errorWithInvalidRequest:(NSData *)request {
  NSString *requestString = [[NSString alloc] initWithData:request encoding:NSUTF8StringEncoding];
  NSString *invalidDataString =
      [NSString stringWithFormat:kFIRStorageInvalidDataFormat, requestString];
  NSDictionary *dict;
  if (invalidDataString.length > 0) {
    dict = @{NSLocalizedFailureReasonErrorKey : invalidDataString};
  }
  return [FIRStorageErrors errorWithCode:FIRIMPLStorageErrorCodeUnknown infoDictionary:dict];
}

+ (NSError *)errorWithCustomMessage:(NSString *)errorMessage {
<<<<<<< HEAD
  return [NSError errorWithDomain:FIRStorageErrorDomain
                             code:FIRIMPLStorageErrorCodeUnknown
=======
  return [NSError errorWithDomain:FIRStorageErrorDomainInternal
                             code:FIRStorageErrorCodeUnknown
>>>>>>> 111d8d6a
                         userInfo:@{NSLocalizedDescriptionKey : errorMessage}];
}

@end<|MERGE_RESOLUTION|>--- conflicted
+++ resolved
@@ -184,13 +184,8 @@
 }
 
 + (NSError *)errorWithCustomMessage:(NSString *)errorMessage {
-<<<<<<< HEAD
-  return [NSError errorWithDomain:FIRStorageErrorDomain
+  return [NSError errorWithDomain:FIRStorageErrorDomainInternal
                              code:FIRIMPLStorageErrorCodeUnknown
-=======
-  return [NSError errorWithDomain:FIRStorageErrorDomainInternal
-                             code:FIRStorageErrorCodeUnknown
->>>>>>> 111d8d6a
                          userInfo:@{NSLocalizedDescriptionKey : errorMessage}];
 }
 
