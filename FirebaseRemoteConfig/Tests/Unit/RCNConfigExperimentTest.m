/*
 * Copyright 2019 Google
 *
 * Licensed under the Apache License, Version 2.0 (the "License");
 * you may not use this file except in compliance with the License.
 * You may obtain a copy of the License at
 *
 *      http://www.apache.org/licenses/LICENSE-2.0
 *
 * Unless required by applicable law or agreed to in writing, software
 * distributed under the License is distributed on an "AS IS" BASIS,
 * WITHOUT WARRANTIES OR CONDITIONS OF ANY KIND, either express or implied.
 * See the License for the specific language governing permissions and
 * limitations under the License.
 */

#import <OCMock/OCMock.h>
#import <XCTest/XCTest.h>

#import "FirebaseRemoteConfig/Sources/RCNConfigExperiment.h"

#import "FirebaseRemoteConfig/Sources/Private/RCNConfigSettings.h"
#import "FirebaseRemoteConfig/Sources/Public/FirebaseRemoteConfig/FIRRemoteConfig.h"
#import "FirebaseRemoteConfig/Sources/RCNConfigDBManager.h"
#import "FirebaseRemoteConfig/Sources/RCNConfigDefines.h"
#import "FirebaseRemoteConfig/Sources/RCNConfigValue_Internal.h"
#import "FirebaseRemoteConfig/Tests/Unit/RCNTestUtilities.h"

#import "FirebaseABTesting/Sources/Private/FirebaseABTestingInternal.h"

#import "Interop/Analytics/Public/FIRAnalyticsInterop.h"

// Surface the internal FIRExperimentController initializer.
@interface FIRExperimentController ()
- (instancetype)initWithAnalytics:(nullable id<FIRAnalyticsInterop>)analytics;
@end

@interface RCNConfigExperiment ()
@property(nonatomic, copy) NSMutableArray *experimentPayloads;
@property(nonatomic, copy) NSMutableDictionary *experimentMetadata;
@property(nonatomic, copy) NSMutableArray *activeExperimentPayloads;
@property(nonatomic, strong) RCNConfigDBManager *DBManager;
- (NSTimeInterval)updateExperimentStartTime;
- (void)loadExperimentFromTable;
<<<<<<< HEAD
- (void)updateActiveExperiments;
- (NSMutableSet<NSString *> *_Nonnull)getKeysAffectedByChangedExperiments;
=======
- (void)updateActiveExperimentsInDB;
>>>>>>> 829d953c
@end

@interface RCNConfigExperimentTest : XCTestCase {
  NSTimeInterval _expectationTimeout;
  FIRExperimentController *_experimentController;
  RCNConfigExperiment *_configExperiment;
  id _DBManagerMock;
  NSArray<NSDictionary<NSString *, id> *> *_payloads;
  NSArray<NSData *> *_payloadsData;
  NSDictionary<NSString *, NSNumber *> *_metadata;
  NSString *_DBPath;
}
@end

@implementation RCNConfigExperimentTest
- (void)setUp {
  [super setUp];
  _expectationTimeout = 1.0;
  _DBPath = [RCNTestUtilities remoteConfigPathForTestDatabase];
  _DBManagerMock = OCMClassMock([RCNConfigDBManager class]);
  OCMStub([_DBManagerMock remoteConfigPathForDatabase]).andReturn(_DBPath);

  // Mock all database operations.
  NSDictionary<NSString *, id> *payload1 = @{@"experimentId" : @"DBValue1"};
  NSDictionary<NSString *, id> *payload2 = @{@"experimentId" : @"DBValue2"};
  _payloads = @[ payload1, payload2 ];
  NSError *error;
  NSData *payloadData1 = [NSJSONSerialization dataWithJSONObject:payload1 options:0 error:&error];
  NSData *payloadData2 = [NSJSONSerialization dataWithJSONObject:payload2 options:0 error:&error];
  _payloadsData = @[ payloadData1, payloadData2 ];
  _metadata = @{@"last_know_start_time" : @12348765};
  NSDictionary<NSString *, id> *mockResults = @{
    @RCNExperimentTableKeyPayload : _payloadsData,
    @RCNExperimentTableKeyMetadata : _metadata,
  };
  OCMStub([_DBManagerMock
      loadExperimentWithCompletionHandler:([OCMArg invokeBlockWithArgs:@YES, mockResults, nil])]);
  OCMStub([_DBManagerMock deleteExperimentTableForKey:[OCMArg any]]).andDo(nil);
  OCMStub([_DBManagerMock insertExperimentTableWithKey:[OCMArg any]
                                                 value:[OCMArg any]
                                     completionHandler:nil])
      .andDo(nil);

  FIRExperimentController *experimentController =
      [[FIRExperimentController alloc] initWithAnalytics:nil];
  _configExperiment = [[RCNConfigExperiment alloc] initWithDBManager:_DBManagerMock
                                                experimentController:experimentController];
}

- (void)tearDown {
  [super tearDown];
}

- (void)testInitMethod {
  OCMVerify([_DBManagerMock loadExperimentWithCompletionHandler:[OCMArg any]]);
}

- (void)testLoadExperimentFromTable {
  [_configExperiment loadExperimentFromTable];

  int payloadIndex = 0;
  for (NSData *payload in _configExperiment.experimentPayloads) {
    ABTExperimentPayload *experimentPayload = [self deserializeABTData:payload];
    XCTAssertNotNil(experimentPayload);
    XCTAssertEqualObjects(experimentPayload.experimentId,
                          _payloads[payloadIndex++][@"experimentId"]);
  }

  XCTAssertEqualObjects(_payloadsData, _configExperiment.experimentPayloads);
  XCTAssertEqualObjects(_metadata, _configExperiment.experimentMetadata);
}

- (void)testUpdateExperiment {
  NSDictionary<NSString *, NSString *> *payload1 = @{@"experimentId" : @"exp1"};
  NSDictionary<NSString *, NSString *> *payload2 = @{@"experimentId" : @"exp2"};
  NSDictionary<NSString *, NSString *> *payload3 = @{@"experimentId" : @"exp3"};
  NSArray<NSDictionary<NSString *, id> *> *originalPayloads = @[ payload1, payload2, payload3 ];

  NSArray<NSDictionary<NSString *, id> *> *response = @[ payload1, payload2, payload3 ];
  [_configExperiment updateExperimentsWithResponse:response];

  // Serialized proto data.
  int payloadIndex = 0;
  for (NSData *payload in _configExperiment.experimentPayloads) {
    ABTExperimentPayload *experimentPayload = [self deserializeABTData:payload];
    XCTAssertNotNil(experimentPayload);
    XCTAssertEqualObjects(experimentPayload.experimentId,
                          originalPayloads[payloadIndex++][@"experimentId"]);
  }
}

- (void)testUpdateLastExperimentStartTime {
  [_configExperiment updateExperimentStartTime];
  XCTAssertEqualObjects(_configExperiment.experimentMetadata[@"last_experiment_start_time"], @(0));

  NSDictionary<NSString *, NSString *> *payload =
      @{@"experimentStartTime" : @"2019-04-04T21:54:38.555Z"};
  [_configExperiment updateExperimentsWithResponse:@[ payload ]];
  [_configExperiment updateExperimentStartTime];

  int64_t originalTime = [self convertTimeToMillis:@"2019-04-04T21:54:38.555Z"] / 1000;
  int64_t time =
      ([_configExperiment.experimentMetadata[@"last_experiment_start_time"] doubleValue]);
  XCTAssertEqual(time, originalTime);
}

- (void)testMultipleUpdatesToLastExperimentStartTime {
  [_configExperiment updateExperimentStartTime];
  XCTAssertEqualObjects(_configExperiment.experimentMetadata[@"last_experiment_start_time"], @(0));

  NSDictionary<NSString *, NSString *> *payload =
      @{@"experimentStartTime" : @"2019-04-04T21:54:38.555Z"};
  [_configExperiment updateExperimentsWithResponse:@[ payload ]];
  [_configExperiment updateExperimentStartTime];

  int64_t originalTime = [self convertTimeToMillis:@"2019-04-04T21:54:38.555Z"] / 1000;
  int64_t time =
      ([_configExperiment.experimentMetadata[@"last_experiment_start_time"] doubleValue]);
  XCTAssertEqual(time, originalTime);

  // Update start time again.
  payload = @{@"experimentStartTime" : @"2019-04-04T21:55:38.555Z"};
  [_configExperiment updateExperimentsWithResponse:@[ payload ]];
  [_configExperiment updateExperimentStartTime];

  originalTime = [self convertTimeToMillis:@"2019-04-04T21:55:38.555Z"] / 1000;
  time = ([_configExperiment.experimentMetadata[@"last_experiment_start_time"] doubleValue]);
  XCTAssertEqual(time, originalTime);
}

- (void)testUpdateLastExperimentStartTimeInThePast {
  NSDictionary<NSString *, NSString *> *payload =
      @{@"experimentStartTime" : @"2019-04-04T21:55:38.555Z"};
  [_configExperiment updateExperimentsWithResponse:@[ payload ]];
  [_configExperiment updateExperimentStartTime];

  int64_t originalTime = [self convertTimeToMillis:@"2019-04-04T21:55:38.555Z"] / 1000;
  int64_t time =
      ([_configExperiment.experimentMetadata[@"last_experiment_start_time"] doubleValue]);
  XCTAssertEqual(time, originalTime);

  payload = @{@"experimentStartTime" : @"2018-04-04T21:55:38.555Z"};
  [_configExperiment updateExperimentsWithResponse:@[ payload ]];
  [_configExperiment updateExperimentStartTime];

  originalTime = [self convertTimeToMillis:@"2019-04-04T21:55:38.555Z"] / 1000;
  time = ([_configExperiment.experimentMetadata[@"last_experiment_start_time"] doubleValue]);
  XCTAssertEqual(time, originalTime);
}

- (void)testUpdateLastExperimentStartTimeInTheFuture {
  NSDictionary<NSString *, NSString *> *payload =
      @{@"experimentStartTime" : @"2020-04-04T21:55:38.555Z"};
  [_configExperiment updateExperimentsWithResponse:@[ payload ]];
  [_configExperiment updateExperimentStartTime];

  int64_t originalTime = [self convertTimeToMillis:@"2020-04-04T21:55:38.555Z"] / 1000;
  int64_t time =
      ([_configExperiment.experimentMetadata[@"last_experiment_start_time"] doubleValue]);
  XCTAssertEqual(time, originalTime);
}

- (void)testUpdateExperiments {
  FIRExperimentController *experimentController =
      [[FIRExperimentController alloc] initWithAnalytics:nil];
  id mockExperimentController = OCMPartialMock(experimentController);
  RCNConfigExperiment *experiment =
      [[RCNConfigExperiment alloc] initWithDBManager:_DBManagerMock
                                experimentController:mockExperimentController];

  NSTimeInterval lastStartTime =
      [experiment.experimentMetadata[@"last_experiment_start_time"] doubleValue];
  OCMStub(
      [mockExperimentController
          updateExperimentsWithServiceOrigin:[OCMArg any]
                                      events:[OCMArg any]
                                      policy:
                                          ABTExperimentPayloadExperimentOverflowPolicyDiscardOldest  // NOLINT
                               lastStartTime:lastStartTime
                                    payloads:[OCMArg any]
                           completionHandler:[OCMArg any]])
      .andDo(nil);

  NSData *payloadData = [[self class] payloadDataFromTestFile];

  experiment.experimentPayloads = [@[ payloadData ] mutableCopy];

  [experiment updateExperimentsWithHandler:^(NSError *_Nullable error) {
    XCTAssertNil(error);
    XCTAssertEqualObjects(experiment.experimentMetadata[@"last_experiment_start_time"],
                          @(12345678));
<<<<<<< HEAD
    OCMVerify([experiment updateActiveExperiments]);
=======
    OCMVerify([experiment updateActiveExperimentsInDB]);
>>>>>>> 829d953c
    XCTAssertEqualObjects(experiment.activeExperimentPayloads, @[ payloadData ]);
  }];
}

- (void)testExperimentDiff_addedExperiment {
  FIRExperimentController *experimentController =
      [[FIRExperimentController alloc] initWithAnalytics:nil];
  id mockExperimentController = OCMPartialMock(experimentController);
  RCNConfigExperiment *experiment =
      [[RCNConfigExperiment alloc] initWithDBManager:_DBManagerMock
                                experimentController:mockExperimentController];

  NSData *payloadData1 = [[self class] payloadDataFromTestFile];
  experiment.activeExperimentPayloads = [@[ payloadData1 ] mutableCopy];

  NSError *dataError;
  NSMutableDictionary *payload =
      [NSJSONSerialization JSONObjectWithData:payloadData1
                                      options:NSJSONReadingMutableContainers
                                        error:&dataError];
  [payload setValue:@"exp_2" forKey:@"experimentId"];
  NSError *jsonError;
  NSData *payloadData2 = [NSJSONSerialization dataWithJSONObject:payload
                                                         options:kNilOptions
                                                           error:&jsonError];
  experiment.experimentPayloads = [@[ payloadData1, payloadData2 ] mutableCopy];

  NSMutableSet<NSString *> *changedKeys = [experiment getKeysAffectedByChangedExperiments];
  XCTAssertTrue([changedKeys containsObject:@"test_key_1"]);
}

- (void)testExperimentDiff_changedExperimentMetadata {
  FIRExperimentController *experimentController =
      [[FIRExperimentController alloc] initWithAnalytics:nil];
  id mockExperimentController = OCMPartialMock(experimentController);
  RCNConfigExperiment *experiment =
      [[RCNConfigExperiment alloc] initWithDBManager:_DBManagerMock
                                experimentController:mockExperimentController];

  NSData *payloadData1 = [[self class] payloadDataFromTestFile];
  experiment.activeExperimentPayloads = [@[ payloadData1 ] mutableCopy];

  NSError *dataError;
  NSMutableDictionary *payload =
      [NSJSONSerialization JSONObjectWithData:payloadData1
                                      options:NSJSONReadingMutableContainers
                                        error:&dataError];
  [payload setValue:@"var_2" forKey:@"variantId"];
  NSError *jsonError;
  NSData *payloadData2 = [NSJSONSerialization dataWithJSONObject:payload
                                                         options:kNilOptions
                                                           error:&jsonError];
  experiment.experimentPayloads = [@[ payloadData2 ] mutableCopy];

  NSMutableSet<NSString *> *changedKeys = [experiment getKeysAffectedByChangedExperiments];
  XCTAssertTrue([changedKeys containsObject:@"test_key_1"]);
}

- (void)testExperimentDiff_changedExperimentKeys {
  FIRExperimentController *experimentController =
      [[FIRExperimentController alloc] initWithAnalytics:nil];
  id mockExperimentController = OCMPartialMock(experimentController);
  RCNConfigExperiment *experiment =
      [[RCNConfigExperiment alloc] initWithDBManager:_DBManagerMock
                                experimentController:mockExperimentController];

  NSData *payloadData1 = [[self class] payloadDataFromTestFile];
  experiment.activeExperimentPayloads = [@[ payloadData1 ] mutableCopy];

  NSError *dataError;
  NSMutableDictionary *payload =
      [NSJSONSerialization JSONObjectWithData:payloadData1
                                      options:NSJSONReadingMutableContainers
                                        error:&dataError];
  [payload setValue:@[ @"test_key_1", @"test_key_2" ] forKey:@"affectedParameterKeys"];
  NSError *jsonError;
  NSData *payloadData2 = [NSJSONSerialization dataWithJSONObject:payload
                                                         options:kNilOptions
                                                           error:&jsonError];
  experiment.experimentPayloads = [@[ payloadData2 ] mutableCopy];

  NSMutableSet<NSString *> *changedKeys = [experiment getKeysAffectedByChangedExperiments];
  XCTAssertTrue([changedKeys containsObject:@"test_key_2"]);
}

- (void)testExperimentDiff_deletedExperiment {
  FIRExperimentController *experimentController =
      [[FIRExperimentController alloc] initWithAnalytics:nil];
  id mockExperimentController = OCMPartialMock(experimentController);
  RCNConfigExperiment *experiment =
      [[RCNConfigExperiment alloc] initWithDBManager:_DBManagerMock
                                experimentController:mockExperimentController];

  NSData *payloadData1 = [[self class] payloadDataFromTestFile];
  experiment.activeExperimentPayloads = [@[ payloadData1 ] mutableCopy];
  experiment.experimentPayloads = [@[] mutableCopy];

  NSMutableSet<NSString *> *changedKeys = [experiment getKeysAffectedByChangedExperiments];
  XCTAssertTrue([changedKeys containsObject:@"test_key_1"]);
}

- (void)testExperimentDiff_noChange {
  FIRExperimentController *experimentController =
      [[FIRExperimentController alloc] initWithAnalytics:nil];
  id mockExperimentController = OCMPartialMock(experimentController);
  RCNConfigExperiment *experiment =
      [[RCNConfigExperiment alloc] initWithDBManager:_DBManagerMock
                                experimentController:mockExperimentController];

  NSData *payloadData1 = [[self class] payloadDataFromTestFile];
  experiment.activeExperimentPayloads = [@[ payloadData1 ] mutableCopy];
  experiment.experimentPayloads = [@[ payloadData1 ] mutableCopy];

  NSMutableSet<NSString *> *changedKeys = [experiment getKeysAffectedByChangedExperiments];
  XCTAssertTrue([changedKeys count] == 0);
}

#pragma mark Helpers.

- (ABTExperimentPayload *)deserializeABTData:(NSData *)payload {
  return [ABTExperimentPayload parseFromData:payload];
}

- (int64_t)convertTimeToMillis:(NSString *)time {
  NSDateFormatter *dateFormatter = [[NSDateFormatter alloc] init];
  [dateFormatter setDateFormat:@"yyyy-MM-dd'T'HH:mm:ss.SSS'Z'"];
  [dateFormatter setTimeZone:[NSTimeZone timeZoneForSecondsFromGMT:0]];
  // Locale needs to be hardcoded. See
  // https://developer.apple.com/library/ios/#qa/qa1480/_index.html for more details.
  [dateFormatter setLocale:[[NSLocale alloc] initWithLocaleIdentifier:@"en_US_POSIX"]];
  [dateFormatter setTimeZone:[NSTimeZone timeZoneWithAbbreviation:@"UTC"]];
  NSDate *experimentStartTime = [dateFormatter dateFromString:time];
  return [@([experimentStartTime timeIntervalSince1970] * 1000) longLongValue];
}

+ (NSData *)payloadDataFromTestFile {
#if SWIFT_PACKAGE
  NSBundle *bundle = SWIFTPM_MODULE_BUNDLE;
#else
  NSBundle *bundle = [NSBundle bundleForClass:[self class]];
#endif
  NSString *testJsonDataFilePath = [bundle pathForResource:@"TestABTPayload" ofType:@"txt"];
  NSError *readTextError = nil;
  NSString *fileText = [[NSString alloc] initWithContentsOfFile:testJsonDataFilePath
                                                       encoding:NSUTF8StringEncoding
                                                          error:&readTextError];

  NSData *fileData = [fileText dataUsingEncoding:kCFStringEncodingUTF8];

  NSError *jsonDictionaryError = nil;
  NSMutableDictionary *jsonDictionary =
      [[NSJSONSerialization JSONObjectWithData:fileData
                                       options:kNilOptions
                                         error:&jsonDictionaryError] mutableCopy];
  NSError *jsonDataError = nil;
  return [NSJSONSerialization dataWithJSONObject:jsonDictionary
                                         options:kNilOptions
                                           error:&jsonDataError];
}

@end<|MERGE_RESOLUTION|>--- conflicted
+++ resolved
@@ -42,12 +42,8 @@
 @property(nonatomic, strong) RCNConfigDBManager *DBManager;
 - (NSTimeInterval)updateExperimentStartTime;
 - (void)loadExperimentFromTable;
-<<<<<<< HEAD
-- (void)updateActiveExperiments;
+- (void)updateActiveExperimentsInDB;
 - (NSMutableSet<NSString *> *_Nonnull)getKeysAffectedByChangedExperiments;
-=======
-- (void)updateActiveExperimentsInDB;
->>>>>>> 829d953c
 @end
 
 @interface RCNConfigExperimentTest : XCTestCase {
@@ -239,11 +235,7 @@
     XCTAssertNil(error);
     XCTAssertEqualObjects(experiment.experimentMetadata[@"last_experiment_start_time"],
                           @(12345678));
-<<<<<<< HEAD
-    OCMVerify([experiment updateActiveExperiments]);
-=======
     OCMVerify([experiment updateActiveExperimentsInDB]);
->>>>>>> 829d953c
     XCTAssertEqualObjects(experiment.activeExperimentPayloads, @[ payloadData ]);
   }];
 }
